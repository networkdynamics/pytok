--- conflicted
+++ resolved
@@ -145,6 +145,9 @@
 def extract_video_features(video):
     # get text extra relating to user names
     video_mentions = [extra for extra in video.get('textExtra', []) if extra.get('userId', None) and extra['userId'] != '0']
+
+    # get all hashtags used in the description
+    hashtags = [extra['hashtagName'] for extra in video.get('textExtra', []) if extra.get('hashtagName', None)]
 
     # get all reply types
     match = re.search("^\#([^# ]+) [^@# ]+ @([^ ]+)", video['desc'])
@@ -194,100 +197,30 @@
     if video.get('duetInfo', None) and video['duetInfo']['duetFromId'] != '0' and share_video_id and video['duetInfo']['duetFromId'] != share_video_id:
         raise ValueError("Comment metadata is mismatched")
 
-    video_features = (
+    vid_features = (
         video['id'],
         datetime.utcfromtimestamp(int(video['createTime'])), 
         video['author']['uniqueId'], 
         video['author']['id'],
         video['desc'], 
-        [challenge['title'] for challenge in video.get('challenges', [])],
+        hashtags,
         share_video_id,
         share_video_user_id,
         share_video_user_name,
         share_type,
-        mentions
+        mentions,
+        video['stats']['diggCount'],
+        video['stats']['shareCount'],
+        video['stats']['commentCount'],
+        video['stats']['playCount'],
     )
-    return video_features
+    return vid_features
 
 def get_video_df(videos):
     vids_data = []
     for video in videos:
-<<<<<<< HEAD
-        video_features = extract_video_features(video)
-        vids_data.append(video_features)
-=======
-        # get text extra relating to user names
-        video_mentions = [extra for extra in video.get('textExtra', []) if extra.get('userId', None)]
-
-        # get all hashtags used in the description
-        hashtags = [extra['hashtagName'] for extra in video.get('textExtra', []) if extra.get('hashtagName', None)]
-
-        # get all reply types
-        match = re.search("^\#([^# ]+) [^@# ]+ @([^ ]+)", video['desc'])
-        if match and len(video_mentions) > 0:
-            # if there are multiple mentions we get the first
-            if video_mentions[0]['awemeId'] != '':
-                share_video_id = video_mentions[0]['awemeId']
-            elif video['duetInfo']['duetFromId'] != '0':
-                share_video_id = video['duetInfo']['duetFromId']
-            else:
-                # no way to get shared video id
-                share_video_id = None
-            
-            share_video_user_id = video_mentions[0]['userId']
-            share_video_user_name = video_mentions[0]['userUniqueId']
-            share_type = match.group(1)
-
-            video_mentions = video_mentions[1:]
-        else:
-            share_video_id = None
-            share_video_user_id = None
-            share_video_user_name = None
-            share_type = None
-
-        # get duets that we didn't get with the regex
-        if video.get('duetFromId', None) and video['duetFromId'] != '0' and not share_video_id:
-            duet_infos = [mention for mention in video_mentions if mention['awemeId'] == video['duetInfo']['duetFromId']]
-            # sometimes the awemeId is missing
-            if duet_infos:
-                duet_info = duet_infos[0]
-                share_video_id = duet_info['awemeId']
-            else:
-                duet_info = video_mentions[0]
-                share_video_id = video['duetInfo']['duetFromId']
-            
-            share_video_user_id = duet_info['userId']
-            share_video_user_name = duet_info['userUniqueId']
-            share_type = 'duet'
-
-            video_mentions = [mention for mention in video_mentions if mention['awemeId'] != video['duetInfo']['duetFromId']]
-
-        # get user mentions
-        mentions = []
-        if len(video_mentions) > 0:
-            mentions = [mention['userId'] for mention in video_mentions]
-
-        if video.get('duetInfo', None) and video['duetInfo']['duetFromId'] != '0' and share_video_id and video['duetInfo']['duetFromId'] != share_video_id:
-            raise ValueError("Comment metadata is mismatched")
-
-        vids_data.append((
-            video['id'],
-            datetime.utcfromtimestamp(int(video['createTime'])), 
-            video['author']['uniqueId'], 
-            video['author']['id'],
-            video['desc'], 
-            hashtags,
-            share_video_id,
-            share_video_user_id,
-            share_video_user_name,
-            share_type,
-            mentions,
-            video['stats']['diggCount'],
-            video['stats']['shareCount'],
-            video['stats']['commentCount'],
-            video['stats']['playCount'],
-        ))
->>>>>>> 35fd3682
+        vid_features = extract_video_features(video)
+        vids_data.append(vid_features)
 
     video_df = pd.DataFrame(vids_data, columns=[
         'video_id', 'createtime', 'author_name', 'author_id', 'desc', 'hashtags',
